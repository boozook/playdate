--- conflicted
+++ resolved
@@ -1,10 +1,6 @@
 [package]
 name = "playdate-graphics"
-<<<<<<< HEAD
-version = "0.5.1"
-=======
-version = "0.6.0"
->>>>>>> 3c3307fa
+version = "0.6.1"
 readme = "README.md"
 description = "High-level graphics API built on-top of Playdate API"
 keywords = ["playdate", "sdk", "api", "gamedev"]
