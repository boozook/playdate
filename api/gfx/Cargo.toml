[package]
name = "playdate-graphics"
<<<<<<< HEAD
version = "0.4.4"
=======
version = "0.5.0"
>>>>>>> a0caf841
readme = "README.md"
description = "High-level graphics API built on-top of Playdate API"
keywords = ["playdate", "sdk", "api", "gamedev"]
categories = ["game-development", "api-bindings", "rendering::graphics-api", "graphics", "no-std"]
edition.workspace = true
license.workspace = true
authors.workspace = true
homepage.workspace = true
repository.workspace = true


[features]
default = ["sys/default", "color/default", "fs/default"]


# playdate-sys features, should be shared because it's build configuration:

bindgen-runtime = ["sys/bindgen-runtime", "color/bindgen-runtime", "fs/bindgen-runtime"]
bindgen-static = ["sys/bindgen-static", "color/bindgen-static", "fs/bindgen-static"]
bindings-derive-debug = ["sys/bindings-derive-debug", "color/bindings-derive-debug", "fs/bindings-derive-debug"]


[dependencies]
gen-api-shorthands.workspace = true
sys = { workspace = true, default-features = false }
fs = { workspace = true, default-features = false }
color = { workspace = true, default-features = false }

[dev-dependencies]
display = { workspace = true, default-features = false }
system = { workspace = true, default-features = false, features = ["try-trait-v2"] }

[[example]]
name = "bitmap"
crate-type = ["dylib", "staticlib"]
path = "examples/bitmap.rs"
required-features = ["sys/lang-items", "sys/entry-point"]

[[example]]
name = "font"
crate-type = ["dylib", "staticlib"]
path = "examples/font.rs"
required-features = ["sys/lang-items", "sys/entry-point"]

[package.metadata.playdate]
bundle-id = "rs.playdate.menu"


[package.metadata.docs.rs]
all-features = false
features = [
	"sys/bindings-derive-default",
	"sys/bindings-derive-eq",
	"sys/bindings-derive-copy",
	"bindings-derive-debug",
	"sys/bindings-derive-hash",
	"sys/bindings-derive-ord",
	"sys/bindings-derive-partialeq",
	"sys/bindings-derive-partialord",
]
rustdoc-args = ["--cfg", "docsrs", "--show-type-layout"]
default-target = "thumbv7em-none-eabihf"
cargo-args = ["-Zunstable-options", "-Zrustdoc-scrape-examples", "-Zbuild-std=core,alloc"]<|MERGE_RESOLUTION|>--- conflicted
+++ resolved
@@ -1,10 +1,6 @@
 [package]
 name = "playdate-graphics"
-<<<<<<< HEAD
-version = "0.4.4"
-=======
-version = "0.5.0"
->>>>>>> a0caf841
+version = "0.5.1"
 readme = "README.md"
 description = "High-level graphics API built on-top of Playdate API"
 keywords = ["playdate", "sdk", "api", "gamedev"]
