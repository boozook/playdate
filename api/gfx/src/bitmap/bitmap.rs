//! Playdate bitmap API

use core::ffi::c_char;
use core::ffi::c_float;
use core::ffi::c_int;
use core::fmt::Write;
use core::marker::PhantomData;
use alloc::boxed::Box;

use sys::error::NullPtrError;
use sys::error::OkMutOrNullErr;
use sys::error::OkOrNullFnErr;
use sys::ffi::LCDPattern;
use sys::ffi::LCDSolidColor;
use sys::traits::AsRaw;
use sys::ffi::CString;
use sys::ffi::LCDColor;
use sys::ffi::LCDRect;
use sys::ffi::LCDBitmap;
use fs::Path;

use crate::Graphics;
use crate::error::ApiError;
use crate::error::Error;
use super::api;

pub use color::*;
pub use sys::ffi::LCDBitmapFlip as BitmapFlip;
pub use sys::ffi::LCDBitmapDrawMode as BitmapDrawMode;
pub use crate::{BitmapFlipExt, BitmapDrawModeExt};


pub trait AnyBitmap: AsRaw<Type = LCDBitmap> + BitmapApi {}
impl<T: AnyBitmap> AnyBitmap for &'_ T {}
impl AnyBitmap for BitmapRef<'_> {}
impl<Api: api::Api, const FOD: bool> AnyBitmap for Bitmap<Api, FOD> {}


pub trait BitmapApi {
	type Api: api::Api;
	fn api(&self) -> Self::Api
		where Self::Api: Copy;
	fn api_ref(&self) -> &Self::Api;
}

impl BitmapApi for BitmapRef<'_> {
	type Api = api::Default;

	fn api(&self) -> Self::Api
		where Self::Api: Copy {
		api::Default::default()
	}

	fn api_ref(&self) -> &Self::Api { &self.1 }
}

impl<Api: api::Api, const FOD: bool> BitmapApi for Bitmap<Api, FOD> {
	type Api = Api;
	fn api(&self) -> Api
		where Self::Api: Copy {
		self.1
	}

	fn api_ref(&self) -> &Self::Api { &self.1 }
}

impl<T: BitmapApi> BitmapApi for &'_ T {
	type Api = T::Api;

	fn api(&self) -> Self::Api
		where Self::Api: Copy {
		(*self).api()
	}

	fn api_ref(&self) -> &Self::Api { (*self).api_ref() }
}


#[cfg_attr(feature = "bindings-derive-debug", derive(Debug))]
pub struct Bitmap<Api: api::Api = api::Default, const FREE_ON_DROP: bool = true>(pub(crate) *mut LCDBitmap,
                                                                                 pub(crate) Api);

impl<Api: api::Api, const FOD: bool> AsRaw for Bitmap<Api, FOD> {
	type Type = LCDBitmap;
	unsafe fn as_raw(&self) -> *mut LCDBitmap { self.0 }
}

impl<Api: api::Api + Default, const FOD: bool> From<*mut LCDBitmap> for Bitmap<Api, FOD> {
	fn from(ptr: *mut LCDBitmap) -> Self { Self(ptr, Api::default()) }
}

impl<Api: api::Api + Copy> Bitmap<Api, true> {
	/// Convert this bitmap into the same bitmap that will not be freed on drop.
	/// That means that only C-part of the bitmap will __not__ be freed.
	///
	/// __Safety is guaranteed by the caller.__
	pub fn into_shared(mut self) -> Bitmap<Api, false> {
		let res = Bitmap(self.0, self.1);
		self.0 = core::ptr::null_mut();
		res
	}
}


#[repr(transparent)]
pub struct BitmapRef<'owner>(*mut LCDBitmap, api::Default, PhantomData<&'owner ()>);

impl AsRaw for BitmapRef<'_> {
	type Type = LCDBitmap;
	unsafe fn as_raw(&self) -> *mut LCDBitmap { self.0 }
}

impl From<*mut LCDBitmap> for BitmapRef<'_> {
	fn from(ptr: *mut LCDBitmap) -> Self { Self(ptr, Default::default(), PhantomData) }
}

impl<'owner> BitmapRef<'owner> {
	pub fn into_bitmap(self) -> Result<Bitmap<<Self as BitmapApi>::Api, false>, NullPtrError> {
		let ptr = unsafe { self.as_raw() }.ok_or_null()?;
		Ok(Bitmap(ptr, self.api()))
	}

	pub fn into_bitmap_with<Api: api::Api>(self, api: Api) -> Result<Bitmap<Api, false>, NullPtrError> {
		let ptr = unsafe { self.as_raw() }.ok_or_null()?;
		Ok(Bitmap(ptr, api))
	}

	pub fn null() -> Self { Self::from(core::ptr::null_mut()) }
}


impl<Api: api::Api> Bitmap<Api, true> {
	/// Allocates and returns a new `width` by `height` Bitmap filled with `bg` color.
	///
	/// Calls [`sys::ffi::playdate_graphics::newBitmap`].
	#[doc(alias = "sys::ffi::playdate_graphics::newBitmap")]
	pub fn new(width: c_int, height: c_int, bg: Color) -> Result<Self, Error>
		where Api: Default {
		let api = Api::default();
		Self::new_with(api, width, height, bg)
	}

	/// Allocates and returns a new `width` by `height` Bitmap filled with `bg` color,
	/// using the given `api`.
	///
	/// Calls [`sys::ffi::playdate_graphics::newBitmap`].
	#[doc(alias = "sys::ffi::playdate_graphics::newBitmap")]
	pub fn new_with(api: Api, width: c_int, height: c_int, bg: Color) -> Result<Self, Error> {
		let f = api.new_bitmap();
		let ptr = unsafe { f(width, height, bg.into()) };
		if ptr.is_null() {
			Err(Error::Alloc)
		} else {
			Ok(Self(ptr, api))
		}
	}


	/// Load a bitmap from a file.
	///
	/// Calls [`sys::ffi::playdate_graphics::loadBitmap`].
	#[doc(alias = "sys::ffi::playdate_graphics::loadBitmap")]
	pub fn load<P: AsRef<Path>>(path: P) -> Result<Self, ApiError>
		where Api: Default {
		let api = Api::default();
		Self::load_with(api, path)
	}

	/// Load a bitmap from a file,
	/// create new bitmap with given `api`.
	///
	/// Calls [`sys::ffi::playdate_graphics::loadBitmap`].
	#[doc(alias = "sys::ffi::playdate_graphics::loadBitmap")]
	pub fn load_with<P: AsRef<Path>>(api: Api, path: P) -> Result<Self, ApiError> {
		let mut err = Box::new(core::ptr::null() as *const c_char);
		let out_err = Box::into_raw(err);

		let path = CString::new(path.as_ref())?;

		let f = api.load_bitmap();
		let ptr = unsafe { f(path.as_ptr() as *mut c_char, out_err as _) };
		if ptr.is_null() {
			err = unsafe { Box::from_raw(out_err) };
			if let Some(err) = fs::error::Error::from_ptr(*err) {
				Err(Error::Fs(err).into())
			} else {
				Err(Error::Alloc.into())
			}
		} else {
			Ok(Self(ptr, api))
		}
	}
}


impl<Api: api::Api, const FOD: bool> Bitmap<Api, FOD> {
	/// Load a bitmap from a file into `self`.
	///
	/// Calls [`sys::ffi::playdate_graphics::loadIntoBitmap`].
	#[doc(alias = "sys::ffi::playdate_graphics::loadIntoBitmap")]
	pub fn load_into<P: AsRef<Path>>(&mut self, path: P) -> Result<(), ApiError> {
		let mut err = Box::new(core::ptr::null() as *const c_char);
		let out_err = Box::into_raw(err);

		let path = CString::new(path.as_ref())?;

		let f = self.1.load_into_bitmap();
		unsafe { f(path.as_ptr() as *mut c_char, self.0, out_err as _) };
		err = unsafe { Box::from_raw(out_err) };
		if let Some(err) = fs::error::Error::from_ptr(*err) {
			Err(Error::Fs(err).into())
		} else {
			Ok(())
		}
	}
}


impl<Api: api::Api, const FOD: bool> Drop for Bitmap<Api, FOD> {
	fn drop(&mut self) {
		if FOD && !self.0.is_null() {
			let f = self.1.free_bitmap();
			unsafe { f(self.0) };
			self.0 = core::ptr::null_mut();
		}
	}
}

impl<Api: api::Api + Clone> Clone for Bitmap<Api, true> {
	/// Allocates and returns a new `Bitmap` that is an exact copy of `self`,
	/// __not a reference__.
	///
	/// Equivalent to [`sys::ffi::playdate_graphics::copyBitmap`].
	#[doc(alias = "sys::ffi::playdate_graphics::copyBitmap")]
	fn clone(&self) -> Self {
		let f = self.1.copy_bitmap();
		let ptr = unsafe { f(self.0) };
		if ptr.is_null() {
			panic!("{}: bitmap clone", Error::Alloc)
		} else {
			Self(ptr, self.1.clone())
		}
	}
}


impl<Api: api::Api, const FOD: bool> Bitmap<Api, FOD> {
	/// Clears bitmap, filling with the given `bg` color.
	///
	/// Equivalent to [`sys::ffi::playdate_graphics::clearBitmap`].
	#[doc(alias = "sys::ffi::playdate_graphics::clearBitmap")]
	pub fn clear(&self, bg: Color) {
		let f = self.1.clear_bitmap();
		unsafe { f(self.0, bg.into()) };
	}


	/// Returns `(width, height)` of the bitmap.
	///
	/// Can return error if there is no bitmap-data or any internal error occurred.
	///
	/// Calls [`sys::ffi::playdate_graphics::getBitmapData`].
	#[doc(alias = "sys::ffi::playdate_graphics::getBitmapData")]
	pub fn size(&self) -> (c_int, c_int) {
		let mut width: c_int = 0;
		let mut height: c_int = 0;
		let mut row_bytes: c_int = 0;

		let f = self.1.get_bitmap_data();
		unsafe {
			f(
			  self.0,
			  &mut width,
			  &mut height,
			  &mut row_bytes,
			  core::ptr::null_mut(),
			  core::ptr::null_mut(),
			)
		};

		(width, height)
	}

	/// Returns mutable borrow of bitmap-data by this bitmap.
	///
	/// Calls [`sys::ffi::playdate_graphics::getBitmapData`].
	#[doc(alias = "sys::ffi::playdate_graphics::getBitmapData")]
	pub fn bitmap_data<'bitmap>(&'bitmap mut self) -> BitmapData<'bitmap> {
		let mut width: c_int = 0;
		let mut height: c_int = 0;
		let mut row_bytes: c_int = 0;


		let mut boxed_data = Box::new(core::ptr::null_mut());
		let data = Box::into_raw(boxed_data);
		let mut boxed_mask = Box::new(core::ptr::null_mut());
		let mask = Box::into_raw(boxed_mask);

		let f = self.1.get_bitmap_data();
		unsafe { f(self.0, &mut width, &mut height, &mut row_bytes, mask, data) };

		let len = row_bytes * height;

		boxed_data = unsafe { Box::from_raw(data) };
		boxed_mask = unsafe { Box::from_raw(mask) };

		// get mask:
		let mask = {
			if !boxed_mask.is_null() && !(*boxed_mask).is_null() {
				let mask = unsafe { core::slice::from_raw_parts_mut::<u8>(*boxed_mask, len as usize) };
				Some(mask)
			} else {
				None
			}
		};

		// get data:
		let data = unsafe { core::slice::from_raw_parts_mut::<u8>(*boxed_data, len as usize) };

		BitmapData { width,
		             height,
		             row_bytes,
		             mask,
		             data }
	}


	/// Sets a mask image for the bitmap.
	/// The set mask must be the same size as the `self` bitmap.
	///
	/// Calls [`sys::ffi::playdate_graphics::setBitmapMask`].
	#[doc(alias = "sys::ffi::playdate_graphics::setBitmapMask")]
	pub fn set_mask<Api2: api::Api, const FREE: bool>(&self, mask: &mut Bitmap<Api2, FREE>) -> Result<(), Error> {
		// TODO: investigate is it correct "res == 0 => Ok"
		let f = self.1.set_bitmap_mask();
		let res = unsafe { f(self.0, mask.0) };
		if res == 0 { Ok(()) } else { Err(Error::InvalidMask) }
	}

	/// Gets a mask image for the given bitmap.
	/// If the image doesn’t have a mask, returns None.
	///
	/// Clones inner api-access.
	///
	/// Calls [`sys::ffi::playdate_graphics::getBitmapMask`].
	#[doc(alias = "sys::ffi::playdate_graphics::getBitmapMask")]
	#[inline(always)]
	pub fn mask(&self) -> Option<Bitmap<Api, false>>
		where Api: Clone {
		self.mask_with(self.1.clone())
	}

	/// Gets a mask image for the given bitmap.
	/// If the image doesn’t have a mask, returns None.
	///
	/// Produced `Bitmap` uses passed `api` api-access.
	///
	/// Calls [`sys::ffi::playdate_graphics::getBitmapMask`].
	#[doc(alias = "sys::ffi::playdate_graphics::getBitmapMask")]
	// XXX: investigate is it should be free-on-drop?
	pub fn mask_with<NewApi: api::Api>(&self, api: NewApi) -> Option<Bitmap<NewApi, false>> {
		let f = self.1.get_bitmap_mask();
		let ptr = unsafe { f(self.0) };
		if !ptr.is_null() {
			Some(Bitmap(ptr, api))
		} else {
			None
		}
	}

	/// Returns a new, rotated and scaled Bitmap based on the bitmap.
	///
	/// Calls [`sys::ffi::playdate_graphics::rotatedBitmap`].
	#[doc(alias = "sys::ffi::playdate_graphics::rotatedBitmap")]
	#[inline(always)]
	pub fn rotated_clone(&self,
	                     rotation: c_float,
	                     x_scale: c_float,
	                     y_scale: c_float)
	                     -> Result<Bitmap<Api, true>, Error>
		where Api: Clone
	{
		self.rotated_clone_with(self.1.clone(), rotation, x_scale, y_scale)
	}

	/// Returns a new, rotated and scaled Bitmap based on the bitmap using given `api`.
	///
	/// Calls [`sys::ffi::playdate_graphics::rotatedBitmap`].
	#[doc(alias = "sys::ffi::playdate_graphics::rotatedBitmap")]
	pub fn rotated_clone_with<NewApi: api::Api>(&self,
	                                            api: NewApi,
	                                            rotation: c_float,
	                                            x_scale: c_float,
	                                            y_scale: c_float)
	                                            -> Result<Bitmap<NewApi, true>, Error>
		where Api: Clone
	{
		let mut alloced_size: c_int = 0;
		let alloced_size_ref = &mut alloced_size;
		let f = self.1.rotated_bitmap();
		let ptr = unsafe { f(self.0, rotation, x_scale, y_scale, alloced_size_ref) };

		if alloced_size == 0 || ptr.is_null() {
			Err(Error::Alloc)
		} else {
			Ok(Bitmap(ptr, api))
		}
	}


	/// Draws `self` with its upper-left corner at location `x`, `y`,
	/// using the given `flip` orientation.
	///
	/// Equivalent to [`sys::ffi::playdate_graphics::drawBitmap`].
	#[doc(alias = "sys::ffi::playdate_graphics::drawBitmap")]
	#[inline(always)]
	pub fn draw(&self, x: c_int, y: c_int, flip: BitmapFlip) {
		let f = self.1.draw_bitmap();
		unsafe { f(self.0, x, y, flip) }
	}

	/// Draws `self` with its upper-left corner at location `x`, `y`
	/// __tiled inside a `width` by `height` rectangle__.
	///
	/// Equivalent to [`sys::ffi::playdate_graphics::tileBitmap`].
	#[doc(alias = "sys::ffi::playdate_graphics::tileBitmap")]
	#[inline(always)]
	pub fn draw_tiled(&self, x: c_int, y: c_int, width: c_int, height: c_int, flip: BitmapFlip) {
		let f = self.1.tile_bitmap();
		unsafe { f(self.0, x, y, width, height, flip) }
	}

	/// Draws the *bitmap* scaled to `x_scale` and `y_scale`
	/// then rotated by `degrees` with its center as given by proportions `center_x` and `center_y` at `x`, `y`;
	///
	/// that is:
	/// * if `center_x` and `center_y` are both 0.5 the center of the image is at (`x`,`y`),
	/// * if `center_x` and `center_y` are both 0 the top left corner of the image (before rotation) is at (`x`,`y`), etc.
	///
	/// Equivalent to [`sys::ffi::playdate_graphics::drawRotatedBitmap`].
	#[doc(alias = "sys::ffi::playdate_graphics::drawRotatedBitmap")]
	#[inline(always)]
	pub fn draw_rotated(&self,
	                    x: c_int,
	                    y: c_int,
	                    degrees: c_float,
	                    center_x: c_float,
	                    center_y: c_float,
	                    x_scale: c_float,
	                    y_scale: c_float) {
		let f = self.1.draw_rotated_bitmap();
		unsafe { f(self.0, x, y, degrees, center_x, center_y, x_scale, y_scale) }
	}

	/// Draws this bitmap scaled to `x_scale` and `y_scale` with its upper-left corner at location `x`, `y`.
	///
	/// Note that flip is not available when drawing scaled bitmaps but negative scale values will achieve the same effect.
	///
	/// Equivalent to [`sys::ffi::playdate_graphics::drawScaledBitmap`].
	#[doc(alias = "sys::ffi::playdate_graphics::drawScaledBitmap")]
	#[inline(always)]
	pub fn draw_scaled(&self, x: c_int, y: c_int, x_scale: c_float, y_scale: c_float) {
		let f = self.1.draw_scaled_bitmap();
		unsafe { f(self.0, x, y, x_scale, y_scale) }
	}


	/// Returns `true` if any of the opaque pixels in this bitmap when positioned at `x, y` with `flip`
	/// overlap any of the opaque pixels in `other` bitmap at `x_other`, `y_other` with `flip_other`
	/// within the non-empty `rect`,
	/// or `false` if no pixels overlap or if one or both fall completely outside of `rect`.
	///
	/// Equivalent to [`sys::ffi::playdate_graphics::checkMaskCollision`].
	#[doc(alias = "sys::ffi::playdate_graphics::checkMaskCollision")]
	#[inline(always)]
	pub fn check_mask_collision<OApi: api::Api, const OFOD: bool>(&self,
	                                                              x: c_int,
	                                                              y: c_int,
	                                                              flip: BitmapFlip,
	                                                              other: Bitmap<OApi, OFOD>,
	                                                              x_other: c_int,
	                                                              y_other: c_int,
	                                                              flip_other: BitmapFlip,
	                                                              rect: LCDRect)
	                                                              -> bool {
		let f = self.1.check_mask_collision();
		unsafe { f(self.0, x, y, flip, other.0, x_other, y_other, flip_other, rect) == 1 }
	}


	/// Returns pattern `8 x 8` from this bitmap.
	///
	/// `x, y` indicates the top left corner of the 8 x 8 pattern in bitmap's coordinates.
	///
	/// Returned pattern is owned by rust and can be dropped freely.
	///
	/// Uses [`sys::ffi::playdate_graphics::setColorToPattern`].
	#[doc(alias = "sys::ffi::playdate_graphics::setColorToPattern")]
	pub fn pattern_at(&self, x: c_int, y: c_int) -> LCDPattern {
		let mut color = LCDColor::default();
		let f = self.1.set_color_to_pattern();

		unsafe {
			f(core::ptr::addr_of_mut!(color), self.0, x, y);
			*(color as *mut u8 as *mut LCDPattern)
		}
	}

	/// Sets `color` to an `8 x 8` pattern using this bitmap.
	///
	/// `x, y` indicates the top left corner of the 8 x 8 pattern.
	///
	/// After this operation inner pointer is owned by the system.
	/// To get owned pattern use [`Bitmap::pattern_at`].
	///
	/// Equivalent to [`sys::ffi::playdate_graphics::setColorToPattern`].
	#[doc(alias = "sys::ffi::playdate_graphics::setColorToPattern")]
	pub fn set_color_to_pattern(&self, color: &mut LCDColor, x: c_int, y: c_int) {
		let f = self.1.set_color_to_pattern();
		unsafe { f(color as _, self.0, x, y) }
	}

	/// Gets the color of the pixel at `(x,y)` in this bitmap.
	/// If the coordinate is outside the bounds of the bitmap,
	/// or if the bitmap has a mask and the pixel is marked transparent,
	/// the function returns [`Clear`][LCDSolidColor::kColorClear];
	/// otherwise the return value is [`White`][LCDSolidColor::kColorWhite] or [`Black`][LCDSolidColor::kColorBlack].
	///
	/// Calls [`sys::ffi::playdate_graphics::getBitmapPixel`].
	#[doc(alias = "sys::ffi::playdate_graphics::getBitmapPixel")]
	#[inline(always)]
	pub fn pixel_at(&self, x: c_int, y: c_int) -> LCDSolidColor {
		let f = self.1.get_pixel();
		unsafe { f(self.0, x, y) }
	}
}


/// The data is 1 bit per pixel packed format, in MSB order; in other words,
/// the high bit of the first byte in data is the top left pixel of the image.
///
/// The `mask` data is in same format but means transparency.
pub struct BitmapData<'bitmap> {
	pub width: c_int,
	pub height: c_int,
	pub row_bytes: c_int,
	mask: Option<&'bitmap mut [u8]>,
	data: &'bitmap mut [u8],
}

impl<'bitmap> BitmapData<'bitmap> {
	pub const fn width(&self) -> c_int { self.width }
	pub const fn height(&self) -> c_int { self.height }
	pub const fn row_bytes(&self) -> c_int { self.row_bytes }
	pub fn mask(&self) -> Option<&[u8]> { self.mask.as_deref() }
	pub fn mask_mut(&mut self) -> Option<&mut [u8]> { self.mask.as_deref_mut() }
	pub const fn data(&self) -> &[u8] { self.data }
	pub fn data_mut(&mut self) -> &mut [u8] { self.data }
}

impl core::fmt::Display for BitmapData<'_> {
	fn fmt(&self, f: &mut core::fmt::Formatter<'_>) -> core::fmt::Result {
		write!(f, "BitmapData({}, {}", self.width(), self.height())?;
		if self.mask.is_some() {
			write!(f, ", masked)")
		} else {
			write!(f, ")")
		}
	}
}

impl core::fmt::Debug for BitmapData<'_> {
	fn fmt(&self, f: &mut core::fmt::Formatter<'_>) -> core::fmt::Result {
		let alternate = f.alternate();
		if alternate {
			let fmt_bd = |f: &mut core::fmt::Formatter<'_>, data: &[u8], row_len: c_int| {
				for (i, b) in data.iter().enumerate() {
					if i % row_len as usize == 0 {
						f.write_char('\n')?;
						f.write_char('\t')?;
					}
					f.write_fmt(format_args!("{b:08b} "))?;
				}
				Ok(())
			};

			write!(f, "BitmapData({}, {}", self.width(), self.height())?;
			if self.mask.is_some() {
				write!(f, ", masked")?;
			}
			write!(f, ", data:")?;
			fmt_bd(f, self.data, self.row_bytes)?;
			write!(f, ")")
		} else {
			let mut res = f.debug_struct("BitmapData");
			res.field("width", &self.width)
			   .field("height", &self.height)
			   .field("row_bytes", &self.row_bytes);
			res.field("data", &self.data).field("mask", &self.mask).finish()
		}
	}
}

pub use frame_buffer_bitmap as copy_frame_buffer_bitmap;

<<<<<<< HEAD
#[gen_api_shorthands::gen_shorthands]
=======
//
// Global Bitmap-related methods
//

/// Only valid in the Simulator,
/// returns the debug framebuffer as a bitmap.
///
/// Returns error on device.
///
/// This function is shorthand for [`Graphics::debug_bitmap`],
/// using default ZST end-point.
///
/// Equivalent to [`sys::ffi::playdate_graphics::getDebugBitmap`].
#[doc(alias = "sys::ffi::playdate_graphics::getDebugBitmap")]
#[inline(always)]
pub fn debug_bitmap() -> Result<Bitmap<api::Default, false>, ApiError> { Graphics::Default().debug_bitmap() }

/// Returns a bitmap containing the contents of the display buffer.
///
/// __The system owns this bitmap—​do not free it.__
///
/// This function is shorthand for [`Graphics::display_buffer_bitmap`],
/// using default ZST end-point.
///
/// Equivalent to [`sys::ffi::playdate_graphics::getDisplayBufferBitmap`].
#[doc(alias = "sys::ffi::playdate_graphics::getDisplayBufferBitmap")]
#[inline(always)]
pub fn display_buffer_bitmap() -> Result<Bitmap<api::Default, false>, Error> {
	Graphics::Default().display_buffer_bitmap()
}

/// Returns a copy the contents of the working frame buffer as a bitmap.
///
/// The caller is responsible for freeing the returned bitmap, it will automatically on drop.
///
/// This function is shorthand for [`Graphics::frame_buffer_bitmap`],
/// using default ZST end-point.
///
/// Equivalent to [`sys::ffi::playdate_graphics::copyFrameBufferBitmap`].
#[doc(alias = "sys::ffi::playdate_graphics::copyFrameBufferBitmap")]
#[inline(always)]
pub fn copy_frame_buffer_bitmap() -> Result<Bitmap<api::Default, true>, Error> {
	Graphics::Default().frame_buffer_bitmap()
}


/// Sets the stencil used for drawing.
///
/// If the `tile` is `true` the stencil image will be tiled.
///
/// Tiled stencils must have width equal to a multiple of 32 pixels.
///
/// This function is shorthand for [`Graphics::set_stencil_tiled`],
/// using default ZST end-point.
///
/// Equivalent to [`sys::ffi::playdate_graphics::setStencilImage`].
#[doc(alias = "sys::ffi::playdate_graphics::setStencilImage")]
#[inline(always)]
pub fn set_stencil_tiled(image: &impl AnyBitmap, tile: bool) {
	Graphics::Default().set_stencil_tiled(image, tile)
}

/// Sets the stencil used for drawing.
/// For a tiled stencil, use [`set_stencil_tiled`] instead.
///
/// NOTE: Officially deprecated in favor of [`set_stencil_tiled`], which adds a `tile` flag
///
/// This function is shorthand for [`Graphics::set_stencil`],
/// using default ZST end-point.
///
/// Equivalent to [`sys::ffi::playdate_graphics::setStencil`].
#[doc(alias = "sys::ffi::playdate_graphics::setStencil")]
#[inline(always)]
pub fn set_stencil(image: &impl AnyBitmap) { Graphics::Default().set_stencil(image) }

/// Sets the mode used for drawing bitmaps.
///
/// Note that text drawing uses bitmaps, so this affects how fonts are displayed as well.
///
/// This function is shorthand for [`Graphics::set_draw_mode`],
/// using default ZST end-point.
///
/// Equivalent to [`sys::ffi::playdate_graphics::setDrawMode`].
#[doc(alias = "sys::ffi::playdate_graphics::setDrawMode")]
#[inline(always)]
pub fn set_draw_mode(mode: BitmapDrawMode) -> BitmapDrawMode { Graphics::Default().set_draw_mode(mode) }

/// Push a new drawing context for drawing into the given bitmap.
///
/// If `target` is [`BitmapRef::null()`], the drawing functions will use the display framebuffer.
///
/// To push framebuffer to context use [`push_framebuffer_to_context`].
///
/// This function is shorthand for [`Graphics::push_context`],
/// using default ZST end-point.
///
/// Equivalent to [`sys::ffi::playdate_graphics::pushContext`].
#[doc(alias = "sys::ffi::playdate_graphics::pushContext")]
#[inline(always)]
pub fn push_context(target: &impl AnyBitmap) { Graphics::Default().push_context(target) }

/// Push a new drawing context for drawing into the display framebuffer.
///
/// This function is shorthand for [`Graphics::push_framebuffer_to_context`],
/// using default ZST end-point.
///
/// Equivalent to [`sys::ffi::playdate_graphics::pushContext`].
#[doc(alias = "sys::ffi::playdate_graphics::pushContext")]
#[inline(always)]
pub fn push_framebuffer_to_context() { Graphics::Default().push_framebuffer_to_context() }

/// Pops a context off the stack (if any are left),
/// restoring the drawing settings from before the context was pushed.
///
/// This function is shorthand for [`Graphics::pop_context`],
/// using default ZST end-point.
///
/// Equivalent to [`sys::ffi::playdate_graphics::popContext`].
#[doc(alias = "sys::ffi::playdate_graphics::popContext")]
#[inline(always)]
pub fn pop_context() { Graphics::Default().pop_context() }


>>>>>>> 3c3307fa
impl<Api: crate::api::Api> Graphics<Api> {
	/// Only valid in the Simulator,
	/// returns the debug framebuffer as a bitmap.
	///
	/// Returns error on device.
	///
	/// Equivalent to [`sys::ffi::playdate_graphics::getDebugBitmap`].
	#[doc(alias = "sys::ffi::playdate_graphics::getDebugBitmap")]
	pub fn debug_bitmap(&self) -> Result<Bitmap<api::Default, false>, ApiError> {
		let f = self.0.get_debug_bitmap().ok_or_null()?;
		let ptr = unsafe { f() };
		if ptr.is_null() {
			Err(Error::Alloc.into())
		} else {
			Ok(Bitmap(ptr, Default::default()))
		}
	}

	/// Returns a bitmap containing the contents of the display buffer.
	///
	/// __The system owns this bitmap—​do not free it.__
	///
	/// Equivalent to [`sys::ffi::playdate_graphics::getDisplayBufferBitmap`].
	#[doc(alias = "sys::ffi::playdate_graphics::getDisplayBufferBitmap")]
	pub fn display_buffer_bitmap(&self) -> Result<Bitmap<api::Default, false>, Error> {
		let f = self.0.get_display_buffer_bitmap();
		let ptr = unsafe { f() };
		if ptr.is_null() {
			Err(Error::Alloc)
		} else {
			Ok(Bitmap(ptr, Default::default()))
		}
	}

	/// Returns a __copy__ the contents of the working frame buffer as a bitmap.
	///
	/// The caller is responsible for freeing the returned bitmap, it will automatically on drop.
	///
	/// Equivalent to [`sys::ffi::playdate_graphics::copyFrameBufferBitmap`].
	#[doc(alias = "sys::ffi::playdate_graphics::copyFrameBufferBitmap")]
	pub fn frame_buffer_bitmap(&self) -> Result<Bitmap<api::Default, true>, Error> {
		let f = self.0.copy_frame_buffer_bitmap();
		let ptr = unsafe { f() };
		if ptr.is_null() {
			Err(Error::Alloc)
		} else {
			Ok(Bitmap(ptr, Default::default()))
		}
	}


	/// Sets the stencil used for drawing.
	///
	/// If the `tile` is `true` the stencil image will be tiled.
	///
	/// Tiled stencils must have width equal to a multiple of 32 pixels.
	///
	/// Equivalent to [`sys::ffi::playdate_graphics::setStencilImage`].
	#[doc(alias = "sys::ffi::playdate_graphics::setStencilImage")]
	pub fn set_stencil_tiled(&self, image: &impl AnyBitmap, tile: bool) {
		let f = self.0.set_stencil_image();
		unsafe { f(image.as_raw(), tile as _) };
	}

	/// Sets the stencil used for drawing.
	/// For a tiled stencil, use [`set_stencil_tiled`] instead.
	///
	/// NOTE: Officially deprecated in favor of [`set_stencil_tiled`], which adds a `tile` flag
	///
	/// Equivalent to [`sys::ffi::playdate_graphics::setStencil`].
	#[doc(alias = "sys::ffi::playdate_graphics::setStencil")]
	pub fn set_stencil(&self, image: &impl AnyBitmap) {
		let f = self.0.set_stencil();
		unsafe { f(image.as_raw()) };
	}

	/// Sets the mode used for drawing bitmaps.
	///
	/// Returns the previous draw mode.
	///
	/// Note that text drawing uses bitmaps, so this affects how fonts are displayed as well.
	///
	/// Equivalent to [`sys::ffi::playdate_graphics::setDrawMode`].
	#[doc(alias = "sys::ffi::playdate_graphics::setDrawMode")]
	pub fn set_draw_mode(&self, mode: BitmapDrawMode) -> BitmapDrawMode {
		let f = self.0.set_draw_mode();
		unsafe { f(mode) }
	}

	/// Push a new drawing context for drawing into the given bitmap.
	///
	/// If `target` is [`BitmapRef::null()`], the drawing functions will use the display framebuffer.
	///
	/// To push framebuffer to context use [`Graphics::push_framebuffer_to_context`].
	///
	/// Equivalent to [`sys::ffi::playdate_graphics::pushContext`].
	#[doc(alias = "sys::ffi::playdate_graphics::pushContext")]
	pub fn push_context(&self, target: &impl AnyBitmap) {
		let f = self.0.push_context();
		unsafe { f(target.as_raw()) };
	}

	/// Push a new drawing context for drawing into the display framebuffer.
	///
	/// Equivalent to [`sys::ffi::playdate_graphics::pushContext`].
	#[doc(alias = "sys::ffi::playdate_graphics::pushContext")]
	pub fn push_framebuffer_to_context(&self) {
		let f = self.0.push_context();
		unsafe { f(core::ptr::null_mut()) };
	}

	/// Pops a context off the stack (if any are left),
	/// restoring the drawing settings from before the context was pushed.
	///
	/// Equivalent to [`sys::ffi::playdate_graphics::popContext`].
	#[doc(alias = "sys::ffi::playdate_graphics::popContext")]
	pub fn pop_context(&self) {
		let f = self.0.pop_context();
		unsafe { f() };
	}
}


impl<Api: crate::api::Api> Graphics<Api> {
	/// Draws `self` with its upper-left corner at location `x`, `y`,
	/// using the given `flip` orientation.
	///
	/// Equivalent to [`sys::ffi::playdate_graphics::drawBitmap`].
	#[doc(alias = "sys::ffi::playdate_graphics::drawBitmap")]
	#[inline(always)]
	pub fn draw(&self, bitmap: &impl AnyBitmap, x: c_int, y: c_int, flip: BitmapFlip) {
		let f = self.0.draw_bitmap();
		unsafe { f(bitmap.as_raw(), x, y, flip) }
	}

	/// Draws `self` with its upper-left corner at location `x`, `y`
	/// __tiled inside a `width` by `height` rectangle__.
	///
	/// Equivalent to [`sys::ffi::playdate_graphics::tileBitmap`].
	#[doc(alias = "sys::ffi::playdate_graphics::tileBitmap")]
	#[inline(always)]
	pub fn draw_tiled(&self,
	                  bitmap: &impl AnyBitmap,
	                  x: c_int,
	                  y: c_int,
	                  width: c_int,
	                  height: c_int,
	                  flip: BitmapFlip) {
		let f = self.0.tile_bitmap();
		unsafe { f(bitmap.as_raw(), x, y, width, height, flip) }
	}

	/// Draws the *bitmap* scaled to `x_scale` and `y_scale`
	/// then rotated by `degrees` with its center as given by proportions `center_x` and `center_y` at `x`, `y`;
	///
	/// that is:
	/// * if `center_x` and `center_y` are both 0.5 the center of the image is at (`x`,`y`),
	/// * if `center_x` and `center_y` are both 0 the top left corner of the image (before rotation) is at (`x`,`y`), etc.
	///
	/// Equivalent to [`sys::ffi::playdate_graphics::drawRotatedBitmap`].
	#[doc(alias = "sys::ffi::playdate_graphics::drawRotatedBitmap")]
	#[inline(always)]
	pub fn draw_rotated(&self,
	                    bitmap: &impl AnyBitmap,
	                    x: c_int,
	                    y: c_int,
	                    degrees: c_float,
	                    center_x: c_float,
	                    center_y: c_float,
	                    x_scale: c_float,
	                    y_scale: c_float) {
		let f = self.0.draw_rotated_bitmap();
		unsafe {
			f(
			  bitmap.as_raw(),
			  x,
			  y,
			  degrees,
			  center_x,
			  center_y,
			  x_scale,
			  y_scale,
			)
		}
	}

	/// Draws this bitmap scaled to `x_scale` and `y_scale` with its upper-left corner at location `x`, `y`.
	///
	/// Note that flip is not available when drawing scaled bitmaps but negative scale values will achieve the same effect.
	///
	/// Equivalent to [`sys::ffi::playdate_graphics::drawScaledBitmap`].
	#[doc(alias = "sys::ffi::playdate_graphics::drawScaledBitmap")]
	#[inline(always)]
	pub fn draw_scaled(&self, bitmap: &impl AnyBitmap, x: c_int, y: c_int, x_scale: c_float, y_scale: c_float) {
		let f = self.0.draw_scaled_bitmap();
		unsafe { f(bitmap.as_raw(), x, y, x_scale, y_scale) }
	}
}<|MERGE_RESOLUTION|>--- conflicted
+++ resolved
@@ -603,133 +603,7 @@
 
 pub use frame_buffer_bitmap as copy_frame_buffer_bitmap;
 
-<<<<<<< HEAD
 #[gen_api_shorthands::gen_shorthands]
-=======
-//
-// Global Bitmap-related methods
-//
-
-/// Only valid in the Simulator,
-/// returns the debug framebuffer as a bitmap.
-///
-/// Returns error on device.
-///
-/// This function is shorthand for [`Graphics::debug_bitmap`],
-/// using default ZST end-point.
-///
-/// Equivalent to [`sys::ffi::playdate_graphics::getDebugBitmap`].
-#[doc(alias = "sys::ffi::playdate_graphics::getDebugBitmap")]
-#[inline(always)]
-pub fn debug_bitmap() -> Result<Bitmap<api::Default, false>, ApiError> { Graphics::Default().debug_bitmap() }
-
-/// Returns a bitmap containing the contents of the display buffer.
-///
-/// __The system owns this bitmap—​do not free it.__
-///
-/// This function is shorthand for [`Graphics::display_buffer_bitmap`],
-/// using default ZST end-point.
-///
-/// Equivalent to [`sys::ffi::playdate_graphics::getDisplayBufferBitmap`].
-#[doc(alias = "sys::ffi::playdate_graphics::getDisplayBufferBitmap")]
-#[inline(always)]
-pub fn display_buffer_bitmap() -> Result<Bitmap<api::Default, false>, Error> {
-	Graphics::Default().display_buffer_bitmap()
-}
-
-/// Returns a copy the contents of the working frame buffer as a bitmap.
-///
-/// The caller is responsible for freeing the returned bitmap, it will automatically on drop.
-///
-/// This function is shorthand for [`Graphics::frame_buffer_bitmap`],
-/// using default ZST end-point.
-///
-/// Equivalent to [`sys::ffi::playdate_graphics::copyFrameBufferBitmap`].
-#[doc(alias = "sys::ffi::playdate_graphics::copyFrameBufferBitmap")]
-#[inline(always)]
-pub fn copy_frame_buffer_bitmap() -> Result<Bitmap<api::Default, true>, Error> {
-	Graphics::Default().frame_buffer_bitmap()
-}
-
-
-/// Sets the stencil used for drawing.
-///
-/// If the `tile` is `true` the stencil image will be tiled.
-///
-/// Tiled stencils must have width equal to a multiple of 32 pixels.
-///
-/// This function is shorthand for [`Graphics::set_stencil_tiled`],
-/// using default ZST end-point.
-///
-/// Equivalent to [`sys::ffi::playdate_graphics::setStencilImage`].
-#[doc(alias = "sys::ffi::playdate_graphics::setStencilImage")]
-#[inline(always)]
-pub fn set_stencil_tiled(image: &impl AnyBitmap, tile: bool) {
-	Graphics::Default().set_stencil_tiled(image, tile)
-}
-
-/// Sets the stencil used for drawing.
-/// For a tiled stencil, use [`set_stencil_tiled`] instead.
-///
-/// NOTE: Officially deprecated in favor of [`set_stencil_tiled`], which adds a `tile` flag
-///
-/// This function is shorthand for [`Graphics::set_stencil`],
-/// using default ZST end-point.
-///
-/// Equivalent to [`sys::ffi::playdate_graphics::setStencil`].
-#[doc(alias = "sys::ffi::playdate_graphics::setStencil")]
-#[inline(always)]
-pub fn set_stencil(image: &impl AnyBitmap) { Graphics::Default().set_stencil(image) }
-
-/// Sets the mode used for drawing bitmaps.
-///
-/// Note that text drawing uses bitmaps, so this affects how fonts are displayed as well.
-///
-/// This function is shorthand for [`Graphics::set_draw_mode`],
-/// using default ZST end-point.
-///
-/// Equivalent to [`sys::ffi::playdate_graphics::setDrawMode`].
-#[doc(alias = "sys::ffi::playdate_graphics::setDrawMode")]
-#[inline(always)]
-pub fn set_draw_mode(mode: BitmapDrawMode) -> BitmapDrawMode { Graphics::Default().set_draw_mode(mode) }
-
-/// Push a new drawing context for drawing into the given bitmap.
-///
-/// If `target` is [`BitmapRef::null()`], the drawing functions will use the display framebuffer.
-///
-/// To push framebuffer to context use [`push_framebuffer_to_context`].
-///
-/// This function is shorthand for [`Graphics::push_context`],
-/// using default ZST end-point.
-///
-/// Equivalent to [`sys::ffi::playdate_graphics::pushContext`].
-#[doc(alias = "sys::ffi::playdate_graphics::pushContext")]
-#[inline(always)]
-pub fn push_context(target: &impl AnyBitmap) { Graphics::Default().push_context(target) }
-
-/// Push a new drawing context for drawing into the display framebuffer.
-///
-/// This function is shorthand for [`Graphics::push_framebuffer_to_context`],
-/// using default ZST end-point.
-///
-/// Equivalent to [`sys::ffi::playdate_graphics::pushContext`].
-#[doc(alias = "sys::ffi::playdate_graphics::pushContext")]
-#[inline(always)]
-pub fn push_framebuffer_to_context() { Graphics::Default().push_framebuffer_to_context() }
-
-/// Pops a context off the stack (if any are left),
-/// restoring the drawing settings from before the context was pushed.
-///
-/// This function is shorthand for [`Graphics::pop_context`],
-/// using default ZST end-point.
-///
-/// Equivalent to [`sys::ffi::playdate_graphics::popContext`].
-#[doc(alias = "sys::ffi::playdate_graphics::popContext")]
-#[inline(always)]
-pub fn pop_context() { Graphics::Default().pop_context() }
-
-
->>>>>>> 3c3307fa
 impl<Api: crate::api::Api> Graphics<Api> {
 	/// Only valid in the Simulator,
 	/// returns the debug framebuffer as a bitmap.
