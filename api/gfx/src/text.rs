//! Playdate text API

use core::ffi::{c_int, c_char};

use alloc::ffi::NulError;
use alloc::boxed::Box;
use fs::Path;
use sys::ffi::{CString, CStr, LCDFont, LCDFontGlyph, LCDFontPage, LCDBitmap};
use sys::traits::AsRaw;

pub use sys::ffi::PDStringEncoding as StringEncoding;
pub use sys::ffi::PDTextWrappingMode as TextWrappingMode;
pub use sys::ffi::PDTextAlignment as TextAlignment;

use crate::Graphics;
use crate::bitmap::BitmapRef;
use crate::error::{Error, ApiError};

<<<<<<< HEAD
#[gen_api_shorthands::gen_shorthands]
=======

/// Draws the given `text` using the provided coords `x`, `y`.
///
/// Encoding is always `StringEncoding::UTF8`.
/// If another encoding is desired, use [`draw_text_cstr`] instead.
///
/// If no `font` has been set with [`set_font`],
/// the default system font `Asheville Sans 14 Light` is used.
///
/// This function is shorthand for [`Graphics::draw_text`],
/// using default ZST end-point.
///
/// Equivalent to [`sys::ffi::playdate_graphics::drawText`].
#[doc(alias = "sys::ffi::playdate_graphics::drawText")]
#[inline(always)]
pub fn draw_text<S: AsRef<str>>(text: S, x: c_int, y: c_int) -> Result<c_int, NulError> {
	Graphics::Default().draw_text(text, x, y)
}

/// Draws the given `text` using the provided options.
///
/// If no `font` has been set with [`set_font`],
/// the default system font `Asheville Sans 14 Light` is used.
///
/// Same as [`draw_text`] but takes a [`sys::ffi::CStr`],
/// but little bit more efficient.
///
/// This function is shorthand for [`Graphics::draw_text_cstr`],
/// using default ZST end-point.
///
/// Equivalent to [`sys::ffi::playdate_graphics::drawText`].
#[doc(alias = "sys::ffi::playdate_graphics::drawText")]
#[inline(always)]
pub fn draw_text_cstr(text: &CStr, encoding: StringEncoding, x: c_int, y: c_int) -> c_int {
	Graphics::Default().draw_text_cstr(text, encoding, x, y)
}

/// Draws the `text` in the given rectangle using the provided options.
///
/// If no `font` has been set with [`set_font`],
/// the default system font `Asheville Sans 14 Light`` is used.
///
/// This function is shorthand for [`Graphics::draw_text_in_rect`],
/// using default ZST end-point.
///
/// Equivalent to [`sys::ffi::playdate_graphics::drawTextInRect`].
#[doc(alias = "sys::ffi::playdate_graphics::drawText")]
#[inline(always)]
pub fn draw_text_in_rect<S: AsRef<str>>(text: S,
                                        x: c_int, y: c_int,
                                        width: c_int, height: c_int,
                                        wrap: TextWrappingMode,
                                        align: TextAlignment) -> Result<(), NulError> {
	Graphics::Default().draw_text_in_rect(text, x, y, width, height, wrap, align)
}

/// Returns the width of the given `text` in the given `font`.
///
/// This function is shorthand for [`Graphics::get_text_width`],
/// using default ZST end-point.
///
/// Equivalent to [`sys::ffi::playdate_graphics::getTextWidth`].
#[doc(alias = "sys::ffi::playdate_graphics::getTextWidth")]
#[inline(always)]
pub fn get_text_width<S: AsRef<str>>(text: S, font: Option<&Font>, tracking: c_int) -> Result<c_int, NulError> {
	Graphics::Default().get_text_width(text, font, tracking)
}

/// Returns the width of the given `text` in the given `font`.
///
/// Same as [`get_text_width`] but takes a [`sys::ffi::CStr`],
/// but little bit more efficient.
///
/// This function is shorthand for [`Graphics::get_text_width_cstr`],
/// using default ZST end-point.
///
/// Equivalent to [`sys::ffi::playdate_graphics::getTextWidth`].
#[doc(alias = "sys::ffi::playdate_graphics::getTextWidth")]
#[inline(always)]
pub fn get_text_width_cstr(text: &CStr, encoding: StringEncoding, font: Option<&Font>, tracking: c_int) -> c_int {
	Graphics::Default().get_text_width_cstr(text, encoding, font, tracking)
}


/// Returns the height of the given `font`.
///
/// This function is shorthand for [`Graphics::get_font_height`],
/// using default ZST end-point.
///
/// Equivalent to [`sys::ffi::playdate_graphics::getFontHeight`].
#[doc(alias = "sys::ffi::playdate_graphics::getFontHeight")]
#[inline(always)]
pub fn get_font_height(font: &Font) -> u8 { Graphics::Default().get_font_height(font) }

/// Sets the `font` to use in subsequent [`draw_text`] calls.
///
/// This function is shorthand for [`Graphics::set_font`],
/// using default ZST end-point.
///
/// Equivalent to [`sys::ffi::playdate_graphics::setFont`].
#[doc(alias = "sys::ffi::playdate_graphics::setFont")]
#[inline(always)]
pub fn set_font(font: &Font) { Graphics::Default().set_font(font) }

/// Returns the kerning adjustment between characters `glyph_code` and `next_code` as specified by the font
///
/// This function is shorthand for [`Graphics::get_glyph_kerning`],
/// using default ZST end-point.
///
/// Equivalent to [`sys::ffi::playdate_graphics::getGlyphKerning`].
#[doc(alias = "sys::ffi::playdate_graphics::getGlyphKerning")]
#[inline(always)]
pub fn get_glyph_kerning(glyph: &Glyph, glyph_code: u32, next_code: u32) -> c_int {
	Graphics::Default().get_glyph_kerning(glyph, glyph_code, next_code)
}

/// Returns an [`Glyph`] object for character `c` in [`FontPage`] page,
///
/// To also get the glyph’s bitmap and `advance` value
/// use [`get_page_glyph_with_bitmap`] instead.
///
/// This function is shorthand for [`Graphics::get_page_glyph`],
/// using default ZST end-point.
///
/// Equivalent to [`sys::ffi::playdate_graphics::getPageGlyph`].
#[doc(alias = "sys::ffi::playdate_graphics::getPageGlyph")]
#[inline(always)]
pub fn get_page_glyph(page: &FontPage, c: u32) -> Result<Glyph, Error> {
	Graphics::Default().get_page_glyph(page, c)
}

/// Returns an [`Glyph`] object for character `c` in [`FontPage`] page,
/// and optionally returns the glyph’s bitmap and `advance` value.
///
/// If bitmap is not needed, use [`get_page_glyph`] instead.
///
/// This function is shorthand for [`Graphics::get_page_glyph_with_bitmap`],
/// using default ZST end-point.
///
/// Equivalent to [`sys::ffi::playdate_graphics::getPageGlyph`].
#[doc(alias = "sys::ffi::playdate_graphics::getPageGlyph")]
#[inline(always)]
pub fn get_page_glyph_with_bitmap<'p>(page: &'p FontPage,
                                      c: u32,
                                      advance: &mut c_int)
                                      -> Result<(Glyph, BitmapRef<'p>), Error> {
	Graphics::Default().get_page_glyph_with_bitmap(page, c, advance)
}


/// Returns an [`FontPage`] object for the given character code `c`.
///
/// Each [`FontPage`] contains information for 256 characters;
/// specifically, if `(c1 & ~0xff) == (c2 & ~0xff)`,
/// then `c1` and `c2` belong to the same page and the same [`FontPage`]
/// can be used to fetch the character data for both instead of searching for the page twice.
///
/// This function is shorthand for [`Graphics::get_font_page`],
/// using default ZST end-point.
///
/// Equivalent to [`sys::ffi::playdate_graphics::getFontPage`].
#[doc(alias = "sys::ffi::playdate_graphics::getFontPage")]
#[inline(always)]
pub fn get_font_page(font: &Font, c: u32) -> Result<FontPage, Error> {
	Graphics::Default().get_font_page(font, c)
}


/// Returns the [`Font`] object for the font file at `path`.
///
/// This function is shorthand for [`Graphics::load_font`],
/// using default ZST end-point.
///
/// Equivalent to [`sys::ffi::playdate_graphics::loadFont`].
#[doc(alias = "sys::ffi::playdate_graphics::loadFont")]
#[inline(always)]
pub fn load_font<P: AsRef<Path>>(path: P) -> Result<Font, ApiError> { Graphics::Default().load_font(path) }


/// ⚠️ Caution: This function is not tested.
///
/// Returns an [`Font`] object wrapping the LCDFontData data
/// comprising the contents (minus 16-byte header) of an uncompressed pft file.
///
/// The `wide` corresponds to the flag in the header indicating
/// whether the font contains glyphs at codepoints above `U+1FFFF`.
///
/// This function is shorthand for [`Graphics::make_font_from_bytes`],
/// using default ZST end-point.
///
/// Equivalent to [`sys::ffi::playdate_graphics::makeFontFromData`].
#[doc(alias = "sys::ffi::playdate_graphics::makeFontFromData")]
#[inline(always)]
pub fn make_font_from_bytes(data: &[u8], wide: c_int) -> Result<Font, Error> {
	Graphics::Default().make_font_from_bytes(data, wide)
}


/// Sets the leading adjustment (added to the leading specified in the font) to use when drawing text.
///
/// This function is shorthand for [`Graphics::set_text_leading`],
/// using default ZST end-point.
///
/// Equivalent to [`sys::ffi::playdate_graphics::setTextLeading`].
#[doc(alias = "sys::ffi::playdate_graphics::setTextLeading")]
#[inline(always)]
pub fn set_text_leading(line_height_adjustment: c_int) {
	Graphics::Default().set_text_leading(line_height_adjustment)
}

/// Sets the tracking to use when drawing text.
///
/// This function is shorthand for [`Graphics::set_text_tracking`],
/// using default ZST end-point.
///
/// Equivalent to [`sys::ffi::playdate_graphics::setTextTracking`].
#[doc(alias = "sys::ffi::playdate_graphics::setTextTracking")]
#[inline(always)]
pub fn set_text_tracking(tracking: c_int) { Graphics::Default().set_text_tracking(tracking) }


/// Gets the tracking used when drawing text.
///
/// This function is shorthand for [`Graphics::set_text_tracking`],
/// using default ZST end-point.
///
/// Equivalent to [`sys::ffi::playdate_graphics::getTextTracking`].
#[doc(alias = "sys::ffi::playdate_graphics::getTextTracking")]
#[inline(always)]
pub fn get_text_tracking() -> c_int { Graphics::Default().get_text_tracking() }


>>>>>>> a0caf841
impl<Api: crate::api::Api> Graphics<Api> {
	/// Draws the given `text` using the provided coords `x`, `y`.
	///
	/// Encoding is always `StringEncoding::UTF8`.
	/// If another encoding is desired, use [`draw_text_cstr`] instead.
	///
	/// If no `font` has been set with [`set_font`],
	/// the default system font `Asheville Sans 14 Light` is used.
	///
	/// Equivalent to [`sys::ffi::playdate_graphics::drawText`].
	#[doc(alias = "sys::ffi::playdate_graphics::drawText")]
	pub fn draw_text<S: AsRef<str>>(&self, text: S, x: c_int, y: c_int) -> Result<c_int, NulError> {
		let s = CString::new(text.as_ref())?;
		let f = self.0.draw_text();
		let res = unsafe { f(s.as_ptr().cast(), text.as_ref().len(), StringEncoding::UTF8, x, y) };
		Ok(res)
	}

	/// Draws the given `text` using the provided options.
	///
	/// If no `font` has been set with [`set_font`],
	/// the default system font `Asheville Sans 14 Light` is used.
	///
	/// Same as [`draw_text`] but takes a [`sys::ffi::CStr`],
	/// but little bit more efficient.
	///
	/// Equivalent to [`sys::ffi::playdate_graphics::drawText`].
	#[doc(alias = "sys::ffi::playdate_graphics::drawText")]
	pub fn draw_text_cstr(&self, text: &CStr, encoding: StringEncoding, x: c_int, y: c_int) -> c_int {
		let f = self.0.draw_text();
		let len = text.to_bytes().len();
		unsafe { f(text.as_ptr().cast(), len, encoding, x, y) }
	}

	/// Draws the `text` in the given rectangle using the provided options.
	///
	/// If no `font` has been set with [`set_font`],
	/// the default system font `Asheville Sans 14 Light`` is used.
	///
	/// Equivalent to [`sys::ffi::playdate_graphics::drawTextInRect`].
	#[doc(alias = "sys::ffi::playdate_graphics::drawTextInRect")]
	pub fn draw_text_in_rect<S: AsRef<str>>(&self,
	                                        text: S,
	                                        x: c_int,
	                                        y: c_int,
	                                        width: c_int,
	                                        height: c_int,
	                                        wrap: TextWrappingMode,
	                                        align: TextAlignment) -> Result<(), NulError> {
		let s = CString::new(text.as_ref())?;
		let f = self.0.draw_text_in_rect();
		let res = unsafe { f(s.as_ptr().cast(), text.as_ref().len(), StringEncoding::UTF8, x, y, width, height, wrap, align) };
		Ok(res)
	}

	/// Returns the width of the given `text` in the given `font`.
	///
	/// Equivalent to [`sys::ffi::playdate_graphics::getTextWidth`].
	#[doc(alias = "sys::ffi::playdate_graphics::getTextWidth")]
	pub fn get_text_width<S: AsRef<str>>(&self,
	                                     text: S,
	                                     font: Option<&Font>,
	                                     tracking: c_int)
	                                     -> Result<c_int, NulError> {
		let s = CString::new(text.as_ref())?;
		let f = self.0.get_text_width();
		let font = font.map(|font| unsafe { font.as_raw() })
		               .unwrap_or(core::ptr::null_mut());
		let res = unsafe {
			f(
			  font,
			  s.as_ptr().cast(),
			  text.as_ref().len(),
			  StringEncoding::UTF8,
			  tracking,
			)
		};
		Ok(res)
	}

	/// Returns the width of the given `text` in the given `font`.
	///
	/// Same as [`get_text_width`] but takes a [`sys::ffi::CStr`],
	/// but little bit more efficient.
	///
	/// Equivalent to [`sys::ffi::playdate_graphics::getTextWidth`].
	#[doc(alias = "sys::ffi::playdate_graphics::getTextWidth")]
	pub fn get_text_width_cstr(&self,
	                           text: &CStr,
	                           encoding: StringEncoding,
	                           font: Option<&Font>,
	                           tracking: c_int)
	                           -> c_int {
		let f = self.0.get_text_width();
		let len = text.to_bytes().len();
		let font = font.map(|font| unsafe { font.as_raw() })
		               .unwrap_or(core::ptr::null_mut());
		unsafe { f(font, text.as_ptr().cast(), len, encoding, tracking) }
	}


	/// Returns the height of the given `font`.
	///
	/// Equivalent to [`sys::ffi::playdate_graphics::getFontHeight`].
	#[doc(alias = "sys::ffi::playdate_graphics::getFontHeight")]
	pub fn get_font_height(&self, font: &Font) -> u8 {
		let f = self.0.get_font_height();
		unsafe { f(font.as_raw()) }
	}

	/// Sets the `font` to use in subsequent [`draw_text`] calls.
	///
	/// Equivalent to [`sys::ffi::playdate_graphics::setFont`].
	#[doc(alias = "sys::ffi::playdate_graphics::setFont")]
	pub fn set_font(&self, font: &Font) {
		let f = self.0.set_font();
		unsafe { f(font.as_raw()) }
	}

	/// Returns the kerning adjustment between characters `glyph_code` and `next_code` as specified by the font
	///
	/// Equivalent to [`sys::ffi::playdate_graphics::getGlyphKerning`].
	#[doc(alias = "sys::ffi::playdate_graphics::getGlyphKerning")]
	pub fn get_glyph_kerning(&self, glyph: &Glyph, glyph_code: u32, next_code: u32) -> c_int {
		let f = self.0.get_glyph_kerning();
		unsafe { f(glyph.as_raw(), glyph_code, next_code) }
	}

	/// Returns an [`Glyph`] object for character `c` in [`FontPage`] page,
	///
	/// To also get the glyph’s bitmap and `advance` value
	/// use [`get_page_glyph_with_bitmap`] instead.
	///
	/// Equivalent to [`sys::ffi::playdate_graphics::getPageGlyph`].
	#[doc(alias = "sys::ffi::playdate_graphics::getPageGlyph")]
	pub fn get_page_glyph(&self, page: &FontPage, c: u32) -> Result<Glyph, Error> {
		let f = self.0.get_page_glyph();
		let ptr = unsafe { f(page.as_raw(), c, core::ptr::null_mut(), core::ptr::null_mut()) };

		if ptr.is_null() {
			Err(Error::Font)
		} else {
			Ok(Glyph(ptr))
		}
	}

	/// Returns an [`Glyph`] object for character `c` in [`FontPage`] page,
	/// and optionally returns the glyph’s bitmap and `advance` value.
	///
	/// If bitmap is not needed, use [`get_page_glyph`] instead.
	///
	/// Equivalent to [`sys::ffi::playdate_graphics::getPageGlyph`].
	#[doc(alias = "sys::ffi::playdate_graphics::getPageGlyph")]
	pub fn get_page_glyph_with_bitmap<'p>(&self,
	                                      page: &'p FontPage,
	                                      c: u32,
	                                      advance: &mut c_int)
	                                      -> Result<(Glyph, BitmapRef<'p>), Error> {
		let bitmap = Box::new(core::ptr::null_mut() as *mut LCDBitmap);
		let out_bitmap = Box::into_raw(bitmap);

		let f = self.0.get_page_glyph();
		let ptr = unsafe { f(page.as_raw(), c, out_bitmap, advance) };

		if ptr.is_null() {
			Err(Error::Font)
		} else {
			let bitmap = unsafe { Box::from_raw(out_bitmap) };
			if bitmap.is_null() {
				Err(Error::Font)
			} else {
				Ok((Glyph(ptr), BitmapRef::from(*bitmap)))
			}
		}
	}


	/// Returns an [`FontPage`] object for the given character code `c`.
	///
	/// Each [`FontPage`] contains information for 256 characters;
	/// specifically, if `(c1 & ~0xff) == (c2 & ~0xff)`,
	/// then `c1` and `c2` belong to the same page and the same [`FontPage`]
	/// can be used to fetch the character data for both instead of searching for the page twice.
	///
	/// Equivalent to [`sys::ffi::playdate_graphics::getFontPage`].
	#[doc(alias = "sys::ffi::playdate_graphics::getFontPage")]
	pub fn get_font_page(&self, font: &Font, c: u32) -> Result<FontPage, Error> {
		let f = self.0.get_font_page();
		let ptr = unsafe { f(font.as_raw(), c) };

		if ptr.is_null() {
			Err(Error::Font)
		} else {
			Ok(FontPage(ptr))
		}
	}


	/// Returns the [`Font`] object for the font file at `path`.
	///
	/// Equivalent to [`sys::ffi::playdate_graphics::loadFont`].
	#[doc(alias = "sys::ffi::playdate_graphics::loadFont")]
	pub fn load_font<P: AsRef<Path>>(&self, path: P) -> Result<Font, ApiError> {
		let mut err = Box::new(core::ptr::null() as *const c_char);
		let out_err = Box::into_raw(err);

		let path = CString::new(path.as_ref())?;

		let f = self.0.load_font();
		let ptr = unsafe { f(path.as_ptr() as *mut c_char, out_err as _) };

		if ptr.is_null() {
			err = unsafe { Box::from_raw(out_err) };
			if let Some(err) = fs::error::Error::from_ptr(*err) {
				Err(Error::Fs(err).into())
			} else {
				Err(Error::Alloc.into())
			}
		} else {
			Ok(Font(ptr))
		}
	}


	/// ⚠️ Caution: This function is not tested.
	///
	/// Returns an [`Font`] object wrapping the LCDFontData data
	/// comprising the contents (minus 16-byte header) of an uncompressed pft file.
	///
	/// The `wide` corresponds to the flag in the header indicating
	/// whether the font contains glyphs at codepoints above `U+1FFFF`.
	///
	/// Equivalent to [`sys::ffi::playdate_graphics::makeFontFromData`].
	#[doc(alias = "sys::ffi::playdate_graphics::makeFontFromData")]
	pub fn make_font_from_bytes(&self, data: &[u8], wide: c_int) -> Result<Font, Error> {
		let f = self.0.make_font_from_data();
		let ptr = unsafe { f(data.as_ptr() as _, wide) };

		if ptr.is_null() {
			Err(Error::Alloc)
		} else {
			Ok(Font(ptr))
		}
	}


	/// Sets the leading adjustment (added to the leading specified in the font) to use when drawing text.
	///
	/// Equivalent to [`sys::ffi::playdate_graphics::setTextLeading`].
	#[doc(alias = "sys::ffi::playdate_graphics::setTextLeading")]
	pub fn set_text_leading(&self, line_height_adjustment: c_int) {
		let f = self.0.set_text_leading();
		unsafe { f(line_height_adjustment) }
	}

	/// Sets the tracking to use when drawing text.
	///
	/// Equivalent to [`sys::ffi::playdate_graphics::setTextTracking`].
	#[doc(alias = "sys::ffi::playdate_graphics::setTextTracking")]
	pub fn set_text_tracking(&self, tracking: c_int) {
		let f = self.0.set_text_tracking();
		unsafe { f(tracking) }
	}

	/// Sets the tracking to use when drawing text.
	///
	/// Equivalent to [`sys::ffi::playdate_graphics::getTextTracking`].
	#[doc(alias = "sys::ffi::playdate_graphics::getTextTracking")]
	pub fn get_text_tracking(&self) -> c_int {
		let f = self.0.get_text_tracking();
		unsafe { f() }
	}
}


/// Playdate Font representation.
///
/// See [official docs][] for more information.
///
/// [official docs]: https://sdk.play.date/Inside%20Playdate.html#C-graphics.font
pub struct Font(*mut LCDFont);

impl AsRaw for Font {
	type Type = LCDFont;
	unsafe fn as_raw(&self) -> *mut Self::Type { self.0 }
}

/// Playdate Glyph representation.
pub struct Glyph(*mut LCDFontGlyph);

impl AsRaw for Glyph {
	type Type = LCDFontGlyph;
	unsafe fn as_raw(&self) -> *mut Self::Type { self.0 }
}

/// Playdate FontPage representation.
pub struct FontPage(*mut LCDFontPage);

impl AsRaw for FontPage {
	type Type = LCDFontPage;
	unsafe fn as_raw(&self) -> *mut Self::Type { self.0 }
}


pub trait StringEncodingExt {
	#![allow(non_upper_case_globals)]
	const ASCII: StringEncoding = StringEncoding::kASCIIEncoding;
	const UTF8: StringEncoding = StringEncoding::kUTF8Encoding;
	const LE16Bit: StringEncoding = StringEncoding::k16BitLEEncoding;
}
impl StringEncodingExt for StringEncoding {}

pub trait TextWrappingModeExt {
	#![allow(non_upper_case_globals)]
	const Clip: TextWrappingMode = TextWrappingMode::kWrapClip;
	const Character: TextWrappingMode = TextWrappingMode::kWrapCharacter;
	const Word: TextWrappingMode = TextWrappingMode::kWrapWord;
}
impl TextWrappingModeExt for TextWrappingMode {}

pub trait TextAlignmentExt {
	#![allow(non_upper_case_globals)]
	const Left: TextAlignment = TextAlignment::kAlignTextLeft;
	const Center: TextAlignment = TextAlignment::kAlignTextCenter;
	const Right: TextAlignment = TextAlignment::kAlignTextRight;
}
impl TextAlignmentExt for TextAlignment {}


pub mod api {
	use core::ffi::c_char;
	use core::ffi::c_int;
	use core::ffi::c_void;

	use sys::ffi::LCDBitmap;
	use sys::ffi::LCDFont;
	use sys::ffi::LCDFontData;
	use sys::ffi::LCDFontGlyph;
	use sys::ffi::LCDFontPage;
	use sys::ffi::PDStringEncoding;
  use sys::ffi::PDTextWrappingMode;
  use sys::ffi::PDTextAlignment;


	/// Default graphics text api end-point, ZST.
	///
	/// All calls approximately costs ~3 derefs.
	pub type Default = crate::api::Default;

	/// Cached graphics text api end-point.
	///
	/// Stores one reference, so size on stack is eq `usize`.
	///
	/// All calls approximately costs ~1 deref.
	pub type Cache = crate::api::Cache;


	/// End-point with methods about ops with text.
	pub trait Api {
		/// Equivalent to [`sys::ffi::playdate_graphics::drawText`]
		#[doc(alias = "sys::ffi::playdate_graphics::drawText")]
		#[inline(always)]
		fn draw_text(
			&self)
			-> unsafe extern "C" fn(text: *const c_void,
			                        len: usize,
			                        encoding: PDStringEncoding,
			                        x: c_int,
			                        y: c_int) -> c_int {
			*sys::api!(graphics.drawText)
		}

		/// Equivalent to [`sys::ffi::playdate_graphics::drawTextInRect`]
		#[doc(alias = "sys::ffi::playdate_graphics::drawTextInRect")]
		#[inline(always)]
		fn draw_text_in_rect(&self)
			-> unsafe extern "C" fn(text: *const c_void,
			                        len: usize,
			                        encoding: PDStringEncoding,
			                        x: c_int,
			                        y: c_int,
			                        width: c_int,
			                        height: c_int,
			                        wrap: PDTextWrappingMode,
			                        align: PDTextAlignment) {
			*sys::api!(graphics.drawTextInRect)
		}

		/// Equivalent to [`sys::ffi::playdate_graphics::getTextWidth`]
		#[doc(alias = "sys::ffi::playdate_graphics::getTextWidth")]
		#[inline(always)]
		fn get_text_width(
			&self)
			-> unsafe extern "C" fn(font: *mut LCDFont,
			                        text: *const c_void,
			                        len: usize,
			                        encoding: PDStringEncoding,
			                        tracking: c_int) -> c_int {
			*sys::api!(graphics.getTextWidth)
		}

		/// Equivalent to [`sys::ffi::playdate_graphics::getFontHeight`]
		#[doc(alias = "sys::ffi::playdate_graphics::getFontHeight")]
		#[inline(always)]
		fn get_font_height(&self) -> unsafe extern "C" fn(font: *mut LCDFont) -> u8 {
			*sys::api!(graphics.getFontHeight)
		}

		/// Equivalent to [`sys::ffi::playdate_graphics::setFont`]
		#[doc(alias = "sys::ffi::playdate_graphics::setFont")]
		#[inline(always)]
		fn set_font(&self) -> unsafe extern "C" fn(font: *mut LCDFont) { *sys::api!(graphics.setFont) }

		/// Equivalent to [`sys::ffi::playdate_graphics::setTextTracking`]
		#[doc(alias = "sys::ffi::playdate_graphics::setTextTracking")]
		#[inline(always)]
		fn set_text_tracking(&self) -> unsafe extern "C" fn(tracking: c_int) {
			*sys::api!(graphics.setTextTracking)
		}

		/// Equivalent to [`sys::ffi::playdate_graphics::getTextTracking`]
		#[doc(alias = "sys::ffi::playdate_graphics::getTextTracking")]
		#[inline(always)]
		fn get_text_tracking(&self) -> unsafe extern "C" fn() -> c_int { *sys::api!(graphics.getTextTracking) }

		/// Equivalent to [`sys::ffi::playdate_graphics::getGlyphKerning`]
		#[doc(alias = "sys::ffi::playdate_graphics::getGlyphKerning")]
		#[inline(always)]
		fn get_glyph_kerning(
			&self)
			-> unsafe extern "C" fn(glyph: *mut LCDFontGlyph, glyphcode: u32, nextcode: u32) -> c_int {
			*sys::api!(graphics.getGlyphKerning)
		}

		/// Equivalent to [`sys::ffi::playdate_graphics::loadFont`]
		#[doc(alias = "sys::ffi::playdate_graphics::loadFont")]
		#[inline(always)]
		fn load_font(&self)
		             -> unsafe extern "C" fn(path: *const c_char, outErr: *mut *const c_char) -> *mut LCDFont {
			*sys::api!(graphics.loadFont)
		}

		/// Equivalent to [`sys::ffi::playdate_graphics::getFontPage`]
		#[doc(alias = "sys::ffi::playdate_graphics::getFontPage")]
		#[inline(always)]
		fn get_font_page(&self) -> unsafe extern "C" fn(font: *mut LCDFont, c: u32) -> *mut LCDFontPage {
			*sys::api!(graphics.getFontPage)
		}

		/// Equivalent to [`sys::ffi::playdate_graphics::getPageGlyph`]
		#[doc(alias = "sys::ffi::playdate_graphics::getPageGlyph")]
		#[inline(always)]
		fn get_page_glyph(
			&self)
			-> unsafe extern "C" fn(page: *mut LCDFontPage,
			                        c: u32,
			                        bitmap: *mut *mut LCDBitmap,
			                        advance: *mut c_int) -> *mut LCDFontGlyph {
			*sys::api!(graphics.getPageGlyph)
		}

		/// Equivalent to [`sys::ffi::playdate_graphics::makeFontFromData`]
		#[doc(alias = "sys::ffi::playdate_graphics::makeFontFromData")]
		#[inline(always)]
		fn make_font_from_data(&self) -> unsafe extern "C" fn(data: *mut LCDFontData, wide: c_int) -> *mut LCDFont {
			*sys::api!(graphics.makeFontFromData)
		}

		/// Equivalent to [`sys::ffi::playdate_graphics::setTextLeading`]
		#[doc(alias = "sys::ffi::playdate_graphics::setTextLeading")]
		#[inline(always)]
		fn set_text_leading(&self) -> unsafe extern "C" fn(lineHeightAdjustment: c_int) {
			*sys::api!(graphics.setTextLeading)
		}
	}
}<|MERGE_RESOLUTION|>--- conflicted
+++ resolved
@@ -16,242 +16,7 @@
 use crate::bitmap::BitmapRef;
 use crate::error::{Error, ApiError};
 
-<<<<<<< HEAD
 #[gen_api_shorthands::gen_shorthands]
-=======
-
-/// Draws the given `text` using the provided coords `x`, `y`.
-///
-/// Encoding is always `StringEncoding::UTF8`.
-/// If another encoding is desired, use [`draw_text_cstr`] instead.
-///
-/// If no `font` has been set with [`set_font`],
-/// the default system font `Asheville Sans 14 Light` is used.
-///
-/// This function is shorthand for [`Graphics::draw_text`],
-/// using default ZST end-point.
-///
-/// Equivalent to [`sys::ffi::playdate_graphics::drawText`].
-#[doc(alias = "sys::ffi::playdate_graphics::drawText")]
-#[inline(always)]
-pub fn draw_text<S: AsRef<str>>(text: S, x: c_int, y: c_int) -> Result<c_int, NulError> {
-	Graphics::Default().draw_text(text, x, y)
-}
-
-/// Draws the given `text` using the provided options.
-///
-/// If no `font` has been set with [`set_font`],
-/// the default system font `Asheville Sans 14 Light` is used.
-///
-/// Same as [`draw_text`] but takes a [`sys::ffi::CStr`],
-/// but little bit more efficient.
-///
-/// This function is shorthand for [`Graphics::draw_text_cstr`],
-/// using default ZST end-point.
-///
-/// Equivalent to [`sys::ffi::playdate_graphics::drawText`].
-#[doc(alias = "sys::ffi::playdate_graphics::drawText")]
-#[inline(always)]
-pub fn draw_text_cstr(text: &CStr, encoding: StringEncoding, x: c_int, y: c_int) -> c_int {
-	Graphics::Default().draw_text_cstr(text, encoding, x, y)
-}
-
-/// Draws the `text` in the given rectangle using the provided options.
-///
-/// If no `font` has been set with [`set_font`],
-/// the default system font `Asheville Sans 14 Light`` is used.
-///
-/// This function is shorthand for [`Graphics::draw_text_in_rect`],
-/// using default ZST end-point.
-///
-/// Equivalent to [`sys::ffi::playdate_graphics::drawTextInRect`].
-#[doc(alias = "sys::ffi::playdate_graphics::drawText")]
-#[inline(always)]
-pub fn draw_text_in_rect<S: AsRef<str>>(text: S,
-                                        x: c_int, y: c_int,
-                                        width: c_int, height: c_int,
-                                        wrap: TextWrappingMode,
-                                        align: TextAlignment) -> Result<(), NulError> {
-	Graphics::Default().draw_text_in_rect(text, x, y, width, height, wrap, align)
-}
-
-/// Returns the width of the given `text` in the given `font`.
-///
-/// This function is shorthand for [`Graphics::get_text_width`],
-/// using default ZST end-point.
-///
-/// Equivalent to [`sys::ffi::playdate_graphics::getTextWidth`].
-#[doc(alias = "sys::ffi::playdate_graphics::getTextWidth")]
-#[inline(always)]
-pub fn get_text_width<S: AsRef<str>>(text: S, font: Option<&Font>, tracking: c_int) -> Result<c_int, NulError> {
-	Graphics::Default().get_text_width(text, font, tracking)
-}
-
-/// Returns the width of the given `text` in the given `font`.
-///
-/// Same as [`get_text_width`] but takes a [`sys::ffi::CStr`],
-/// but little bit more efficient.
-///
-/// This function is shorthand for [`Graphics::get_text_width_cstr`],
-/// using default ZST end-point.
-///
-/// Equivalent to [`sys::ffi::playdate_graphics::getTextWidth`].
-#[doc(alias = "sys::ffi::playdate_graphics::getTextWidth")]
-#[inline(always)]
-pub fn get_text_width_cstr(text: &CStr, encoding: StringEncoding, font: Option<&Font>, tracking: c_int) -> c_int {
-	Graphics::Default().get_text_width_cstr(text, encoding, font, tracking)
-}
-
-
-/// Returns the height of the given `font`.
-///
-/// This function is shorthand for [`Graphics::get_font_height`],
-/// using default ZST end-point.
-///
-/// Equivalent to [`sys::ffi::playdate_graphics::getFontHeight`].
-#[doc(alias = "sys::ffi::playdate_graphics::getFontHeight")]
-#[inline(always)]
-pub fn get_font_height(font: &Font) -> u8 { Graphics::Default().get_font_height(font) }
-
-/// Sets the `font` to use in subsequent [`draw_text`] calls.
-///
-/// This function is shorthand for [`Graphics::set_font`],
-/// using default ZST end-point.
-///
-/// Equivalent to [`sys::ffi::playdate_graphics::setFont`].
-#[doc(alias = "sys::ffi::playdate_graphics::setFont")]
-#[inline(always)]
-pub fn set_font(font: &Font) { Graphics::Default().set_font(font) }
-
-/// Returns the kerning adjustment between characters `glyph_code` and `next_code` as specified by the font
-///
-/// This function is shorthand for [`Graphics::get_glyph_kerning`],
-/// using default ZST end-point.
-///
-/// Equivalent to [`sys::ffi::playdate_graphics::getGlyphKerning`].
-#[doc(alias = "sys::ffi::playdate_graphics::getGlyphKerning")]
-#[inline(always)]
-pub fn get_glyph_kerning(glyph: &Glyph, glyph_code: u32, next_code: u32) -> c_int {
-	Graphics::Default().get_glyph_kerning(glyph, glyph_code, next_code)
-}
-
-/// Returns an [`Glyph`] object for character `c` in [`FontPage`] page,
-///
-/// To also get the glyph’s bitmap and `advance` value
-/// use [`get_page_glyph_with_bitmap`] instead.
-///
-/// This function is shorthand for [`Graphics::get_page_glyph`],
-/// using default ZST end-point.
-///
-/// Equivalent to [`sys::ffi::playdate_graphics::getPageGlyph`].
-#[doc(alias = "sys::ffi::playdate_graphics::getPageGlyph")]
-#[inline(always)]
-pub fn get_page_glyph(page: &FontPage, c: u32) -> Result<Glyph, Error> {
-	Graphics::Default().get_page_glyph(page, c)
-}
-
-/// Returns an [`Glyph`] object for character `c` in [`FontPage`] page,
-/// and optionally returns the glyph’s bitmap and `advance` value.
-///
-/// If bitmap is not needed, use [`get_page_glyph`] instead.
-///
-/// This function is shorthand for [`Graphics::get_page_glyph_with_bitmap`],
-/// using default ZST end-point.
-///
-/// Equivalent to [`sys::ffi::playdate_graphics::getPageGlyph`].
-#[doc(alias = "sys::ffi::playdate_graphics::getPageGlyph")]
-#[inline(always)]
-pub fn get_page_glyph_with_bitmap<'p>(page: &'p FontPage,
-                                      c: u32,
-                                      advance: &mut c_int)
-                                      -> Result<(Glyph, BitmapRef<'p>), Error> {
-	Graphics::Default().get_page_glyph_with_bitmap(page, c, advance)
-}
-
-
-/// Returns an [`FontPage`] object for the given character code `c`.
-///
-/// Each [`FontPage`] contains information for 256 characters;
-/// specifically, if `(c1 & ~0xff) == (c2 & ~0xff)`,
-/// then `c1` and `c2` belong to the same page and the same [`FontPage`]
-/// can be used to fetch the character data for both instead of searching for the page twice.
-///
-/// This function is shorthand for [`Graphics::get_font_page`],
-/// using default ZST end-point.
-///
-/// Equivalent to [`sys::ffi::playdate_graphics::getFontPage`].
-#[doc(alias = "sys::ffi::playdate_graphics::getFontPage")]
-#[inline(always)]
-pub fn get_font_page(font: &Font, c: u32) -> Result<FontPage, Error> {
-	Graphics::Default().get_font_page(font, c)
-}
-
-
-/// Returns the [`Font`] object for the font file at `path`.
-///
-/// This function is shorthand for [`Graphics::load_font`],
-/// using default ZST end-point.
-///
-/// Equivalent to [`sys::ffi::playdate_graphics::loadFont`].
-#[doc(alias = "sys::ffi::playdate_graphics::loadFont")]
-#[inline(always)]
-pub fn load_font<P: AsRef<Path>>(path: P) -> Result<Font, ApiError> { Graphics::Default().load_font(path) }
-
-
-/// ⚠️ Caution: This function is not tested.
-///
-/// Returns an [`Font`] object wrapping the LCDFontData data
-/// comprising the contents (minus 16-byte header) of an uncompressed pft file.
-///
-/// The `wide` corresponds to the flag in the header indicating
-/// whether the font contains glyphs at codepoints above `U+1FFFF`.
-///
-/// This function is shorthand for [`Graphics::make_font_from_bytes`],
-/// using default ZST end-point.
-///
-/// Equivalent to [`sys::ffi::playdate_graphics::makeFontFromData`].
-#[doc(alias = "sys::ffi::playdate_graphics::makeFontFromData")]
-#[inline(always)]
-pub fn make_font_from_bytes(data: &[u8], wide: c_int) -> Result<Font, Error> {
-	Graphics::Default().make_font_from_bytes(data, wide)
-}
-
-
-/// Sets the leading adjustment (added to the leading specified in the font) to use when drawing text.
-///
-/// This function is shorthand for [`Graphics::set_text_leading`],
-/// using default ZST end-point.
-///
-/// Equivalent to [`sys::ffi::playdate_graphics::setTextLeading`].
-#[doc(alias = "sys::ffi::playdate_graphics::setTextLeading")]
-#[inline(always)]
-pub fn set_text_leading(line_height_adjustment: c_int) {
-	Graphics::Default().set_text_leading(line_height_adjustment)
-}
-
-/// Sets the tracking to use when drawing text.
-///
-/// This function is shorthand for [`Graphics::set_text_tracking`],
-/// using default ZST end-point.
-///
-/// Equivalent to [`sys::ffi::playdate_graphics::setTextTracking`].
-#[doc(alias = "sys::ffi::playdate_graphics::setTextTracking")]
-#[inline(always)]
-pub fn set_text_tracking(tracking: c_int) { Graphics::Default().set_text_tracking(tracking) }
-
-
-/// Gets the tracking used when drawing text.
-///
-/// This function is shorthand for [`Graphics::set_text_tracking`],
-/// using default ZST end-point.
-///
-/// Equivalent to [`sys::ffi::playdate_graphics::getTextTracking`].
-#[doc(alias = "sys::ffi::playdate_graphics::getTextTracking")]
-#[inline(always)]
-pub fn get_text_tracking() -> c_int { Graphics::Default().get_text_tracking() }
-
-
->>>>>>> a0caf841
 impl<Api: crate::api::Api> Graphics<Api> {
 	/// Draws the given `text` using the provided coords `x`, `y`.
 	///
